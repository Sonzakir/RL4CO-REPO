--- conflicted
+++ resolved
@@ -108,11 +108,8 @@
 
         # Check to update the edge index with different number of node
         if node_feature.shape[-2] != self.edge_index.max().item() + 1:
-<<<<<<< HEAD
             adj_matrix = torch.ones(node_feature.size(-2), node_feature.size(-2))            
-=======
-            adj_matrix = torch.ones(node_feature.size(-2), node_feature.size(-2))
->>>>>>> 30ee5449
+
             if self.self_loop:
                 adj_matrix.fill_diagonal_(0)
             edge_index = torch.permute(torch.nonzero(adj_matrix), (1, 0)).to(x.device)
